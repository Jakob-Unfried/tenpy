"""The contents of this module have been moved to :mod:`tenpy.algorithms.mps_common`.

This module is just around for backwards compatibility.

.. deprecated :: 0.7.0
    This module is just around for backwards compatibility.
"""
# Copyright 2020 TeNPy Developers, GNU GPLv3

import warnings
<<<<<<< HEAD
import copy

from ..linalg import np_conserved as npc
from ..linalg.lanczos import gram_schmidt
from ..networks.mps import MPSEnvironment
from ..networks.mpo import MPOEnvironment
from ..linalg.sparse import NpcLinearOperator, SumNpcLinearOperator, OrthogonalNpcLinearOperator
from ..tools.params import asConfig
from ..tools.cache import Hdf5CacheFile

__all__ = ['Sweep', 'EffectiveH', 'OneSiteH', 'TwoSiteH']


class Sweep:
    r"""Prototype class for a 'sweeping' algorithm.

    This is a superclass, intended to cover common procedures in all algorithms that 'sweep'. This
    includes DMRG, TDVP, TEBD, etc. Only DMRG is currently implemented in this way.


    Parameters
    ----------
    psi : :class:`~tenpy.networks.mps.MPS`
        Initial guess for the ground state, which is to be optimized in-place.
    model : :class:`~tenpy.models.MPOModel`
        The model representing the Hamiltonian for which we want to find the ground state.
    options : dict
        Further optional configuration parameters.

    Options
    -------
    .. cfg:config :: Sweep

        combine : bool
            Whether to combine legs into pipes. This combines the virtual and
            physical leg for the left site (when moving right) or right side
            (when moving left) into pipes. This reduces the overhead of
            calculating charge combinations in the contractions, but one
            :meth:`matvec` is formally more expensive,
            :math:`O(2 d^3 \chi^3 D)`.
        lanczos_params : :class:`Config`
            Lanczos parameters as described in
            :func:`~tenpy.linalg.lanczos.lanczos`
        trunc_params : dict
            Truncation parameters as described in
            :func:`~tenpy.algorithms.truncation.truncate`
        verbose : bool | int
            Level of verbosity (i.e. how much status information to print); higher=more output.

    Attributes
    ----------
    options: :class:`~tenpy.tools.params.Config`
        Optional parameters.
    E_trunc_list : list
        List of truncation energies throughout a sweep.
    env : :class:`~tenpy.networks.mpo.MPOEnvironment`
        Environment for contraction ``<psi|H|psi>``.
    finite : bool
        Whether the MPS boundary conditions are finite (True) or infinite (False)
    i0 : int
        Only set during sweep.
        Left-most of the `EffectiveH.length` sites to be updated in :meth:`update_local`.
    mixer : :class:`Mixer` | ``None``
        If ``None``, no mixer is used (anymore), otherwise the mixer instance.
    move_right : bool
        Only set during sweep.
        Whether the next `i0` of the sweep will be right or left of the current one.
    ortho_to_envs : list of :class:`~tenpy.networks.mps.MPSEnvironment`
        List of environments ``<psi|psi_ortho>``, where `psi_ortho` is an MPS to orthogonalize
        against.
    shelve : bool
        If a simulation runs out of time (`time.time() - start_time > max_seconds`), the run will
        terminate with `shelve = True`.
    sweeps : int
        The number of sweeps already performed. (Useful for re-start).
    time0 : float
        Time marker for the start of the run.
    trunc_err_list : list
        List of truncation errors.
    update_LP_RP : (bool, bool)
        Only set during a sweep.
        Whether it is necessary to update the `LP` and `RP`.
        The latter are chosen such that the environment is growing for infinite systems, but
        we only keep the minimal number of environment tensors in memory (inside :attr:`env`).
    """
    def __init__(self, psi, model, options):
        if not hasattr(self, "EffectiveH"):
            raise NotImplementedError("Subclass needs to set EffectiveH")
        self.options = options = asConfig(options, "Sweep")
        self.psi = psi
        self.verbose = options.verbose

        self.combine = options.get('combine', False)
        self.finite = self.psi.finite
        self.mixer = None  # means 'ignore mixer'; the mixer is activated in in :meth:`run`.

        self.lanczos_params = options.subconfig('lanczos_params')
        self.trunc_params = options.subconfig('trunc_params')

        self.env = None
        self.ortho_to_envs = []
        self.init_env(model)
        self.i0 = 0
        self.move_right = True
        self.update_LP_RP = (True, False)

    @property
    def engine_params(self):
        warnings.warn("renamed self.engine_params -> self.options", FutureWarning, stacklevel=2)
        return self.options

    def init_env(self, model=None):
        """(Re-)initialize the environment.

        This function is useful to (re-)start a Sweep with a slightly different
        model or different (engine) parameters. Note that we assume that we
        still have the same `psi`.
        Calls :meth:`reset_stats`.

        Parameters
        ----------
        model : :class:`~tenpy.models.MPOModel`
            The model representing the Hamiltonian for which we want to find the ground state.
            If ``None``, keep the model used before.

        Options
        -------
        .. deprecated :: 0.6.0
            Options `LP`, `LP_age`, `RP` and `RP_age` are now collected in a dictionary
            `init_env_data` with different keys `init_LP`, `init_RP`, `age_LP`, `age_RP`

        .. cfg:configoptions :: Sweep

            chi_list : dict | ``None``
                A dictionary to gradually increase the `chi_max` parameter of `trunc_params`.
                The key defines starting from which sweep `chi_max` is set to the value,
                e.g. ``{0: 50, 20: 100}`` uses ``chi_max=50`` for the first 20 sweeps and
                ``chi_max=100`` afterwards. Overwrites ``trunc_params['chi_list']``.
                By default (``None``) this feature is disabled.
            init_env_data : dict
                Dictionary as returned by ``self.env.get_initialization_data()`` from
                :meth:`~tenpy.networks.mps.MPOEnvironment.get_initialization_data`.
            orthogonal_to : list of :class:`~tenpy.networks.mps.MPSEnvironment`
                List of other matrix product states to orthogonalize against.
                Works only for finite systems.
                This parameter can be used to find (a few) excited states as
                follows. First, run DMRG to find the ground state and then
                run DMRG again while orthogonalizing against the ground state,
                which yields the first excited state (in the same symmetry
                sector), and so on.
            start_env : int
                Number of sweeps to be performed without optimization to update
                the environment.

        Raises
        ------
        ValueError
            If the engine is re-initialized with a new model, which legs are incompatible with
            those of hte old model.
        """
        H = model.H_MPO if model is not None else self.env.H
        if self.env is None or self.psi.bc == 'finite':
            init_env_data = self.options.get("init_env_data", {})
        else:  # re-initialize
            compatible = True
            if model is not None:
                try:
                    H.get_W(0).get_leg('wL').test_equal(self.env.H.get_W(0).get_leg('wL'))
                except ValueError:
                    compatible = False
                    warnings.warn("The leg of the new model is incompatible with the previous one."
                                  "Rebuild environment from scratch.")
            if compatible:
                init_env_data = self.env.get_initialization_data()
            else:
                init_env_data = self.options.get("init_env_data", {})
            if self.options.get('chi_list', None) is not None:
                warnings.warn("Re-using environment with `chi_list` set! Do you want this?")
        replaced = [('LP', 'init_LP'), ('LP_age', 'age_LP'), ('RP', 'init_RP'),
                    ('RP_age', 'age_RP')]
        if any([key_old in self.options for key_old, _ in replaced]):
            warnings.warn("Deprecated options LP/RP/LP_age/RP_age: collected in `init_env_data`",
                          FutureWarning)
            for key_old, key_new in replaced:
                if key_old in self.options:
                    init_env_data[key_new] = self.options[key_old]

        self.env = MPOEnvironment(self.psi, H, self.psi, **init_env_data)

        # (re)initialize ortho_to_envs
        orthogonal_to = self.options.get('orthogonal_to', [])
        if len(orthogonal_to) > 0:
            if not self.finite:
                raise ValueError("Can't orthogonalize for infinite MPS: overlap not well defined.")
            self.ortho_to_envs = [MPSEnvironment(self.psi, ortho) for ortho in orthogonal_to]

        if self.options.get("cache_env", False):
            import h5py
            fn = self.options.get("cache_env_filename", "cache.h5")
            self.cache = cache = Hdf5CacheFile(fn)
            self.env._LP = cache.make_ListCache(self.env._LP, "/env/LP")
            self.env._RP = cache.make_ListCache(self.env._RP, "/env/RP")
            for i, env in enumerate(self.ortho_to_envs):
                env._LP = cache.make_ListCache(env._LP, "/ortho_{0:d}/LP".format(i))
                env._RP = cache.make_ListCache(env._RP, "/ortho_{0:d}/RP".format(i))

        self.reset_stats()

        # initial sweeps of the environment (without mixer)
        if not self.finite:
            if self.verbose >= 1:
                print("Initial sweeps...")
            start_env = self.options.get('start_env', 1)
            self.environment_sweeps(start_env)

    def reset_stats(self):
        """Reset the statistics. Useful if you want to start a new Sweep run.

        This method is expected to be overwritten by subclass, and should then define
        self.update_stats and self.sweep_stats dicts consistent with the statistics generated by
        the algorithm particular to that subclass.

        .. cfg:configoptions :: Sweep

            sweep_0 : int
                Number of sweeps that have already been performed.

        """
        warnings.warn(
            "reset_stats() is not overwritten by the engine. No statistics will be collected!")
        self.sweeps = self.options.get('sweep_0', 0)
        self.shelve = False
        self.chi_list = self.options.get('chi_list', None)
        if self.chi_list is not None:
            chi_max = self.chi_list[max([k for k in self.chi_list.keys() if k <= self.sweeps])]
            self.trunc_params['chi_max'] = chi_max
            if self.verbose >= 1:
                print("Setting chi_max =", chi_max)
        self.time0 = time.time()

    def environment_sweeps(self, N_sweeps):
        """Perform `N_sweeps` sweeps without optimization to update the environment.

        Parameters
        ----------
        N_sweeps : int
            Number of sweeps to run without optimization
        """
        if N_sweeps <= 0:
            return
        if self.verbose >= 1:
            print("Updating environment")
        for k in range(N_sweeps):
            self.sweep(optimize=False)
            if self.verbose >= 1:
                print('.', end='', flush=True)
        if self.verbose >= 1:
            print("", flush=True)  # end line

    def sweep(self, optimize=True, meas_E_trunc=False):
        """One 'sweep' of a sweeper algorithm.

        Iteratate over the bond which is optimized, to the right and
        then back to the left to the starting point.
        If optimize=False, don't actually diagonalize the effective hamiltonian,
        but only update the environment.

        Parameters
        ----------
        optimize : bool, optional
            Whether we actually optimize to find the ground state of the effective Hamiltonian.
            (If False, just update the environments).
        meas_E_trunc : bool, optional
            Whether to measure truncation energies.

        Returns
        -------
        max_trunc_err : float
            Maximal truncation error introduced.
        max_E_trunc : ``None`` | float
            ``None`` if meas_E_trunc is False, else the maximal change of the energy due to the
            truncation.
        """
        self.E_trunc_list = []
        self.trunc_err_list = []
        schedule = self.get_sweep_schedule()

        # the actual sweep
        for i0, move_right, update_LP_RP in schedule:
            self.i0 = i0
            self.move_right = move_right
            self.update_LP_RP = update_LP_RP
            update_LP, update_RP = update_LP_RP
            if self.verbose >= 10:
                print("in sweep: i0 =", i0)
            # --------- the main work --------------
            theta = self.prepare_update()
            update_data = self.update_local(theta, optimize=optimize)
            if update_LP:
                self.update_LP(update_data['U'])  # (requires updated B)
                for o_env in self.ortho_to_envs:
                    o_env.get_LP(i0 + 1, store=True)
            if update_RP:
                self.update_RP(update_data['VH'])
                for o_env in self.ortho_to_envs:
                    o_env.get_RP(i0, store=True)
            self.post_update_local(update_data, meas_E_trunc)

        if optimize:  # count optimization sweeps
            self.sweeps += 1
            if self.chi_list is not None:
                new_chi_max = self.chi_list.get(self.sweeps, None)
                if new_chi_max is not None:
                    self.trunc_params['chi_max'] = new_chi_max
                    if self.verbose >= 1:
                        print("Setting chi_max =", new_chi_max)
            # update mixer
            if self.mixer is not None:
                self.mixer = self.mixer.update_amplitude(self.sweeps)
        if meas_E_trunc:
            return np.max(self.trunc_err_list), np.max(self.E_trunc_list)
        else:
            return np.max(self.trunc_err_list), None

    def get_sweep_schedule(self):
        """Define the schedule of the sweep.

        One 'sweep' is a full sequence from the leftmost site to the right and
        back. Only those `LP` and `RP` that can be used later should be updated.

        Returns
        -------
        schedule : iterable of (int, bool, (bool, bool))
            Schedule for the sweep. Each entry is ``(i0, move_right, (update_LP, update_RP))``,
            where `i0` is the leftmost of the ``self.EffectiveH.length`` sites to be updated in
            :meth:`update_local`, `move_right` indicates whether the next `i0` in the schedule is
            rigth (`True`) of the current one, and `update_LP`, `update_RP` indicate
            whether it is necessary to update the `LP` and `RP`.
            The latter are chosen such that the environment is growing for infinite systems, but
            we only keep the minimal number of environment tensors in memory.
        """
        L = self.psi.L
        if self.finite:
            n = self.EffectiveH.length
            assert L >= n
            i0s = list(range(0, L - n)) + list(range(L - n, 0, -1))
            move_right = [True] * (L - n) + [False] * (L - n)
            update_LP_RP = [[True, False]] * (L - n) + [[False, True]] * (L - n)
        else:
            assert L >= 2
            i0s = list(range(0, L)) + list(range(L, 0, -1))
            move_right = [True] * L + [False] * L
            update_LP_RP = [[True, True]] * 2 + [[True, False]] * (L-2) + \
                           [[True, True]] * 2 + [[False, True]] * (L-2)
        return zip(i0s, move_right, update_LP_RP)

    def mixer_cleanup(self):
        """Cleanup the effects of a mixer.

        A :meth:`sweep` with an enabled :class:`Mixer` leaves the MPS `psi` with 2D arrays in `S`.
        To recover the originial form, this function simply performs one sweep with disabled mixer.
        """
        if any([self.psi.get_SL(i).ndim > 1 for i in range(self.psi.L)]):
            mixer = self.mixer
            self.mixer = None  # disable the mixer
            self.sweep(optimize=False)  # (discard return value)
            self.mixer = mixer  # recover the original mixer

    def mixer_activate(self):
        """Set `self.mixer` to the class specified by `options['mixer']`.

        It is expected that different algorithms have differen ways of implementing mixers (with
        different defaults). Thus, this is algorithm-specific.
        """
        raise NotImplementedError("needs to be overwritten by subclass")

    def prepare_update(self):
        """Prepare everything algorithm-specific to perform a local update."""
        raise NotImplementedError("needs to be overwritten by subclass")

    def update_local(self, theta, **kwargs):
        """Perform algorithm-specific local update."""
        raise NotImplementedError("needs to be overwritten by subclass")

    def post_update_local(self, **kwargs):
        """Algorithm-specific actions to be taken after local update.

        An example would be to collect statistics.
        """
        raise NotImplementedError("needs to be overwritten by subclass")

    def make_eff_H(self):
        """Create new instance of `self.EffectiveH` at `self.i0` and set it to `self.eff_H`."""
        self.eff_H = self.EffectiveH(self.env, self.i0, self.combine, self.move_right)
        # note: this order of wrapping is most effective.
        if self.env.H.explicit_plus_hc:
            self.eff_H = SumNpcLinearOperator(self.eff_H, self.eff_H.adjoint())
        if len(self.ortho_to_envs) > 0:
            ortho_vecs = []
            i0 = self.i0
            for o_env in self.ortho_to_envs:
                # environments are of form <psi|ortho>
                theta = o_env.ket.get_theta(i0, n=self.eff_H.length)
                LP = o_env.get_LP(i0, store=True)
                RP = o_env.get_RP(i0 + self.eff_H.length - 1, store=True)
                theta = npc.tensordot(LP, theta, axes=('vR', 'vL'))
                theta = npc.tensordot(theta, RP, axes=('vR', 'vL'))
                theta.ireplace_labels(['vR*', 'vL*'], ['vL', 'vR'])
                if self.eff_H.combine:
                    theta = self.eff_H.combine_theta(theta)
                theta.itranspose(self.eff_H.acts_on)
                ortho_vecs.append(theta)
            self.eff_H = OrthogonalNpcLinearOperator(self.eff_H, ortho_vecs)


class EffectiveH(NpcLinearOperator):
    """Prototype class for local effective Hamiltonians used in sweep algorithms.

    As an example, the local effective Hamiltonian for a two-site (DMRG) algorithm
    looks like::

            |        .---       ---.
            |        |    |   |    |
            |       LP----H0--H1---RP
            |        |    |   |    |
            |        .---       ---.

    where ``H0`` and ``H1`` are MPO tensors.

    Parameters
    ----------
    env : :class:`~tenpy.networks.mpo.MPOEnvironment`
        Environment for contraction ``<psi|H|psi>``.
    i0 : int
        Index of the active site if length=1, or of the left-most active site if length>1.
    combine : bool, optional
        Whether to combine legs into pipes as far as possible. This reduces the overhead of
        calculating charge combinations in the contractions.
    move_right : bool, optional
        Whether the sweeping algorithm that calls for an `EffectiveH` is moving to the right.

    Attributes
    ----------
    length : int
        Number of (MPS) sites the effective hamiltonian covers. NB: Class attribute.
    dtype : np.dtype
        The data type of the involved arrays.
    N : int
        Contracting `self` with :meth:`as_matrix` will result in an `N`x`N` matrix .
    acts_on : list of str
        Labels of the state on which `self` acts. NB: class attribute.
        Overwritten by normal attribute, if `combine`.
    combine : bool
        Whether to combine legs into pipes as far as possible. This reduces the overhead of
        calculating charge combinations in the contractions.
    move_right : bool
        Whether the sweeping algorithm that calls for an `EffectiveH` is moving to the right.
    """
    length = None
    acts_on = None

    def __init__(self, env, i0, combine=False, move_right=True):
        raise NotImplementedError("This function should be implemented in derived classes")

    def combine_theta(self, theta):
        """Combine the legs of `theta`, such that it fits to how we combined the legs of `self`.

        Parameters
        ----------
        theta : :class:`~tenpy.linalg.np_conserved.Array`
            Wave function to apply the effective Hamiltonian to, with uncombined legs.

        Returns
        -------
        theta : :class:`~tenpy.linalg.np_conserved.Array`
            Wave function with labels as given by `self.acts_on`.
        """
        raise NotImplementedError("This function should be implemented in derived classes")


class OneSiteH(EffectiveH):
    r"""Class defining the one-site effective Hamiltonian for Lanczos.

    The effective one-site Hamiltonian looks like this::

            |        .---    ---.
            |        |    |     |
            |       LP----W0----RP
            |        |    |     |
            |        .---    ---.

    If `combine` is True, we define either `LHeff` as contraction of `LP` with `W` (in the case
    `move_right` is True) or `RHeff` as contraction of `RP` and `W`.

    Parameters
    ----------
    env : :class:`~tenpy.networks.mpo.MPOEnvironment`
        Environment for contraction ``<psi|H|psi>``.
    i0 : int
        Index of the active site if length=1, or of the left-most active site if length>1.
    combine : bool
        Whether to combine legs into pipes. This combines the virtual and
        physical leg for the left site (when moving right) or right side (when moving left)
        into pipes. This reduces the overhead of calculating charge combinations in the
        contractions, but one :meth:`matvec` is formally more expensive, :math:`O(2 d^3 \chi^3 D)`.
        Is originally from the wo-site method; unclear if it works well for 1 site.
    move_right : bool
        Whether the the sweep is moving right or left for the next update.

    Attributes
    ----------
    length : int
        Number of (MPS) sites the effective hamiltonian covers.
    acts_on : list of str
        Labels of the state on which `self` acts. NB: class attribute.
        Overwritten by normal attribute, if `combine`.
    combine, move_right : bool
        See above.
    LHeff, RHeff : :class:`~tenpy.linalg.np_conserved.Array`
        Only set if :attr:`combine`, and only one of them depending on :attr:`move_right`.
        If `move_right` was True, `LHeff` is set with labels ``'(vR*.p0)', 'wR', '(vR.p0*)'``
        for bra, MPO, ket; otherwise `RHeff` is set with labels ``'(p0*.vL)', 'wL', '(p0, vL*)'``
    LP, W0, RP : :class:`~tenpy.linalg.np_conserved.Array`
        Tensors making up the network of `self`.
    """
    length = 1
    acts_on = ['vL', 'p0', 'vR']

    def __init__(self, env, i0, combine=False, move_right=True):
        self.LP = env.get_LP(i0)
        self.RP = env.get_RP(i0)
        self.W0 = env.H.get_W(i0).replace_labels(['p', 'p*'], ['p0', 'p0*'])
        self.dtype = env.H.dtype
        self.combine = combine
        self.move_right = move_right
        self.N = (self.LP.get_leg('vR').ind_len * self.W0.get_leg('p0').ind_len *
                  self.RP.get_leg('vL').ind_len)
        if combine:
            self.combine_Heff()

    def matvec(self, theta):
        """Apply the effective Hamiltonian to `theta`.

        Parameters
        ----------
        theta : :class:`~tenpy.linalg.np_conserved.Array`
            Labels: ``vL, p0, vR`` if combine=False, ``(vL.p0), vR`` or ``vL, (p0.vR)`` if True
            (depending on the direction of movement)

        Returns
        -------
        theta :class:`~tenpy.linalg.np_conserved.Array`
            Product of `theta` and the effective Hamiltonian.
        """
        labels = theta.get_leg_labels()
        if self.combine:
            if self.move_right:
                theta = npc.tensordot(self.LHeff, theta, axes=['(vR.p0*)', '(vL.p0)'])
                # '(vR*.p0)', 'wR', 'vR'
                theta = npc.tensordot(theta, self.RP, axes=[['wR', 'vR'], ['wL', 'vL']])
                theta.ireplace_labels(['(vR*.p0)', 'vL*'], ['(vL.p0)', 'vR'])
            else:
                theta = npc.tensordot(theta, self.RHeff, axes=['(p0.vR)', '(p0*.vL)'])
                # 'vL', 'wL', '(p0.vL*)'
                theta = npc.tensordot(self.LP, theta, axes=[['vR', 'wR'], ['vL', 'wL']])
                theta.ireplace_labels(['vR*', '(p0.vL*)'], ['vL', '(p0.vR)'])
        else:
            theta = npc.tensordot(self.LP, theta, axes=['vR', 'vL'])
            theta = npc.tensordot(self.W0, theta, axes=[['wL', 'p0*'], ['wR', 'p0']])
            theta = npc.tensordot(theta, self.RP, axes=[['wR', 'vR'], ['wL', 'vL']])
            theta.ireplace_labels(['vR*', 'vL*'], ['vL', 'vR'])
        theta.itranspose(labels)  # if necessary, transpose
        return theta

    def combine_Heff(self):
        """Combine LP and RP with W to form LHeff and RHeff, depending on the direction.

        In a move to the right, we need LHeff. In a move to the left, we need RHeff. Both contain
        the same W.
        """
        # Always compute both L/R, because we might need them. Could change later.
        LHeff = npc.tensordot(self.LP, self.W0, axes=['wR', 'wL'])
        self.pipeL = pipeL = LHeff.make_pipe(['vR*', 'p0'], qconj=+1)
        self.LHeff = LHeff.combine_legs([['vR*', 'p0'], ['vR', 'p0*']],
                                        pipes=[pipeL, pipeL.conj()],
                                        new_axes=[0, 2])
        RHeff = npc.tensordot(self.W0, self.RP, axes=['wR', 'wL'])
        self.pipeR = pipeR = RHeff.make_pipe(['p0', 'vL*'], qconj=-1)
        self.RHeff = RHeff.combine_legs([['p0', 'vL*'], ['p0*', 'vL']],
                                        pipes=[pipeR, pipeR.conj()],
                                        new_axes=[-1, 0])
        if self.move_right:
            self.acts_on = ['(vL.p0)', 'vR']
        else:
            self.acts_on = ['vL', '(p0.vR)']

    def combine_theta(self, theta):
        """Combine the legs of `theta`, such that it fits to how we combined the legs of `self`.

        Parameters
        ----------
        theta : :class:`~tenpy.linalg.np_conserved.Array`
            Wave function with labels ``'vL', 'p0', 'p1', 'vR'``

        Returns
        -------
        theta : :class:`~tenpy.linalg.np_conserved.Array`
            Wave function with labels ``'vL', 'p0', 'p1', 'vR'``
        """
        if self.combine:
            if self.move_right:
                theta = theta.combine_legs(['vL', 'p0'], pipes=self.pipeL)
            else:
                theta = theta.combine_legs(['p0', 'vR'], pipes=self.pipeR)
        return theta.itranspose(self.acts_on)

    def to_matrix(self):
        """Contract `self` to a matrix."""
        if self.combine:
            if self.move_right:
                contr = npc.tensordot(self.LHeff, self.RP, axes=['wR', 'wL'])
                contr = contr.combine_legs([['(vR*.p0)', 'vL*'], ['(vR.p0*)', 'vL']],
                                           qconj=[+1, -1])
            else:
                contr = npc.tensordot(self.LP, self.RHeff, axes=['wR', 'wL'])
                contr = contr.combine_legs([['vR*', '(p0.vL*)'], ['vR', '(p0*.vL)']],
                                           qconj=[+1, -1])
        else:
            contr = npc.tensordot(self.LP, self.W0, axes=['wR', 'wL'])
            contr = npc.tensordot(contr, self.RP, axes=['wR', 'wL'])
            contr = contr.combine_legs([['vR*', 'p0', 'vL*'], ['vR', 'p0*', 'vL']], qconj=[+1, -1])
        return contr

    def adjoint(self):
        """Return the hermitian conjugate of `self`."""
        adj = copy.copy(self)
        adj.LP = self.LP.conj().ireplace_label('wR*', 'wR')
        adj.RP = self.RP.conj().ireplace_label('wL*', 'wL')
        adj.W0 = self.W0.conj().ireplace_labels(['wL*', 'wR*'], ['wL', 'wR'])
        if self.combine:
            adj.LHeff = self.LHeff.conj().ireplace_label('wR*', 'wR')
            adj.RHeff = self.RHeff.conj().ireplace_label('wL*', 'wL')
        for key in ['LP', 'RP', 'W0', 'W1']:
            getattr(adj, key).itranspose(getattr(self, key).get_leg_labels())
        if self.combine:
            for key in ['LHeff', 'RHeff']:
                getattr(adj, key).itranspose(getattr(self, key).get_leg_labels())
        return adj


class TwoSiteH(EffectiveH):
    r"""Class defining the two-site effective Hamiltonian for Lanczos.

    The effective two-site Hamiltonian looks like this::

            |        .---       ---.
            |        |    |   |    |
            |       LP----W0--W1---RP
            |        |    |   |    |
            |        .---       ---.

    If `combine` is True, we define `LHeff` and `RHeff`, which are the contractions of `LP` with
    `W0`, and `RP` with `W1`, respectively.

    Parameters
    ----------
    env : :class:`~tenpy.networks.mpo.MPOEnvironment`
        Environment for contraction ``<psi|H|psi>``.
    i0 : int
        Index of the active site if length=1, or of the left-most active site if length>1.
    combine : bool
        Whether to combine legs into pipes. This combines the virtual and
        physical leg for the left site (when moving right) or right side (when moving left)
        into pipes. This reduces the overhead of calculating charge combinations in the
        contractions, but one :meth:`matvec` is formally more expensive, :math:`O(2 d^3 \chi^3 D)`.
    move_right : bool
        Whether the the sweep is moving right or left for the next update.

    Attributes
    ----------
    combine : bool
        Whether to combine legs into pipes. This combines the virtual and
        physical leg for the left site and right site into pipes. This reduces
        the overhead of calculating charge combinations in the contractions,
        but one :meth:`matvec` is formally more expensive, :math:`O(2 d^3 \chi^3 D)`.
    length : int
        Number of (MPS) sites the effective hamiltonian covers.
    acts_on : list of str
        Labels of the state on which `self` acts. NB: class attribute.
        Overwritten by normal attribute, if `combine`.
    LHeff : :class:`~tenpy.linalg.np_conserved.Array`
        Left part of the effective Hamiltonian.
        Labels ``'(vR*.p0)', 'wR', '(vR.p0*)'`` for bra, MPO, ket.
    RHeff : :class:`~tenpy.linalg.np_conserved.Array`
        Right part of the effective Hamiltonian.
        Labels ``'(p1*.vL)', 'wL', '(p1.vL*)'`` for ket, MPO, bra.
    LP, W0, W1, RP : :class:`~tenpy.linalg.np_conserved.Array`
        Tensors making up the network of `self`.
    """
    length = 2
    acts_on = ['vL', 'p0', 'p1', 'vR']

    def __init__(self, env, i0, combine=False, move_right=True):
        self.LP = env.get_LP(i0)
        self.RP = env.get_RP(i0 + 1)
        self.W0 = env.H.get_W(i0).replace_labels(['p', 'p*'], ['p0', 'p0*'])
        # 'wL', 'wR', 'p0', 'p0*'
        self.W1 = env.H.get_W(i0 + 1).replace_labels(['p', 'p*'], ['p1', 'p1*'])
        # 'wL', 'wR', 'p1', 'p1*'
        self.dtype = env.H.dtype
        self.combine = combine
        self.N = (self.LP.get_leg('vR').ind_len * self.W0.get_leg('p0').ind_len *
                  self.W1.get_leg('p1').ind_len * self.RP.get_leg('vL').ind_len)
        if combine:
            self.combine_Heff()

    def matvec(self, theta):
        """Apply the effective Hamiltonian to `theta`.

        Parameters
        ----------
        theta : :class:`~tenpy.linalg.np_conserved.Array`
            Labels: ``vL, p0, p1, vR`` if combine=False, ``(vL.p0), (p1.vR)`` if True

        Returns
        -------
        theta :class:`~tenpy.linalg.np_conserved.Array`
            Product of `theta` and the effective Hamiltonian.
        """
        labels = theta.get_leg_labels()
        if self.combine:
            theta = npc.tensordot(self.LHeff, theta, axes=['(vR.p0*)', '(vL.p0)'])
            theta = npc.tensordot(theta, self.RHeff, axes=[['wR', '(p1.vR)'], ['wL', '(p1*.vL)']])
            theta.ireplace_labels(['(vR*.p0)', '(p1.vL*)'], ['(vL.p0)', '(p1.vR)'])
        else:
            theta = npc.tensordot(self.LP, theta, axes=['vR', 'vL'])
            theta = npc.tensordot(self.W0, theta, axes=[['wL', 'p0*'], ['wR', 'p0']])
            theta = npc.tensordot(theta, self.W1, axes=[['wR', 'p1'], ['wL', 'p1*']])
            theta = npc.tensordot(theta, self.RP, axes=[['wR', 'vR'], ['wL', 'vL']])
            theta.ireplace_labels(['vR*', 'vL*'], ['vL', 'vR'])
        theta.itranspose(labels)  # if necessary, transpose
        # This is where we would truncate. Separate mode from combine?
        return theta

    def combine_Heff(self):
        """Combine LP and RP with W to form LHeff and RHeff.

        Combine LP with W0 and RP with W1 to get the effective parts of the Hamiltonian with piped
        legs.
        """
        LHeff = npc.tensordot(self.LP, self.W0, axes=['wR', 'wL'])
        self.pipeL = pipeL = LHeff.make_pipe(['vR*', 'p0'], qconj=+1)
        self.LHeff = LHeff.combine_legs([['vR*', 'p0'], ['vR', 'p0*']],
                                        pipes=[pipeL, pipeL.conj()],
                                        new_axes=[0, 2])
        RHeff = npc.tensordot(self.RP, self.W1, axes=['wL', 'wR'])
        self.pipeR = pipeR = RHeff.make_pipe(['p1', 'vL*'], qconj=-1)
        self.RHeff = RHeff.combine_legs([['p1', 'vL*'], ['p1*', 'vL']],
                                        pipes=[pipeR, pipeR.conj()],
                                        new_axes=[2, 1])
        self.acts_on = ['(vL.p0)', '(p1.vR)']  # overwrites class attribute!

    def combine_theta(self, theta):
        """Combine the legs of `theta`, such that it fits to how we combined the legs of `self`.

        Parameters
        ----------
        theta : :class:`~tenpy.linalg.np_conserved.Array`
            Wave function with labels ``'vL', 'p0', 'p1', 'vR'``

        Returns
        -------
        theta : :class:`~tenpy.linalg.np_conserved.Array`
            Wave function with labels ``'vL', 'p0', 'p1', 'vR'``
        """
        if self.combine:
            theta = theta.combine_legs([['vL', 'p0'], ['p1', 'vR']],
                                       pipes=[self.pipeL, self.pipeR])
        return theta.itranspose(self.acts_on)
=======
>>>>>>> 5f8802e1

warnings.warn(
    "The module `tenpy.algorithms.mps_sweeps` is deprecated;\n"
    "all content is in `tenpy.algoriths.mps_common`", FutureWarning)

from .mps_common import *<|MERGE_RESOLUTION|>--- conflicted
+++ resolved
@@ -8,788 +8,6 @@
 # Copyright 2020 TeNPy Developers, GNU GPLv3
 
 import warnings
-<<<<<<< HEAD
-import copy
-
-from ..linalg import np_conserved as npc
-from ..linalg.lanczos import gram_schmidt
-from ..networks.mps import MPSEnvironment
-from ..networks.mpo import MPOEnvironment
-from ..linalg.sparse import NpcLinearOperator, SumNpcLinearOperator, OrthogonalNpcLinearOperator
-from ..tools.params import asConfig
-from ..tools.cache import Hdf5CacheFile
-
-__all__ = ['Sweep', 'EffectiveH', 'OneSiteH', 'TwoSiteH']
-
-
-class Sweep:
-    r"""Prototype class for a 'sweeping' algorithm.
-
-    This is a superclass, intended to cover common procedures in all algorithms that 'sweep'. This
-    includes DMRG, TDVP, TEBD, etc. Only DMRG is currently implemented in this way.
-
-
-    Parameters
-    ----------
-    psi : :class:`~tenpy.networks.mps.MPS`
-        Initial guess for the ground state, which is to be optimized in-place.
-    model : :class:`~tenpy.models.MPOModel`
-        The model representing the Hamiltonian for which we want to find the ground state.
-    options : dict
-        Further optional configuration parameters.
-
-    Options
-    -------
-    .. cfg:config :: Sweep
-
-        combine : bool
-            Whether to combine legs into pipes. This combines the virtual and
-            physical leg for the left site (when moving right) or right side
-            (when moving left) into pipes. This reduces the overhead of
-            calculating charge combinations in the contractions, but one
-            :meth:`matvec` is formally more expensive,
-            :math:`O(2 d^3 \chi^3 D)`.
-        lanczos_params : :class:`Config`
-            Lanczos parameters as described in
-            :func:`~tenpy.linalg.lanczos.lanczos`
-        trunc_params : dict
-            Truncation parameters as described in
-            :func:`~tenpy.algorithms.truncation.truncate`
-        verbose : bool | int
-            Level of verbosity (i.e. how much status information to print); higher=more output.
-
-    Attributes
-    ----------
-    options: :class:`~tenpy.tools.params.Config`
-        Optional parameters.
-    E_trunc_list : list
-        List of truncation energies throughout a sweep.
-    env : :class:`~tenpy.networks.mpo.MPOEnvironment`
-        Environment for contraction ``<psi|H|psi>``.
-    finite : bool
-        Whether the MPS boundary conditions are finite (True) or infinite (False)
-    i0 : int
-        Only set during sweep.
-        Left-most of the `EffectiveH.length` sites to be updated in :meth:`update_local`.
-    mixer : :class:`Mixer` | ``None``
-        If ``None``, no mixer is used (anymore), otherwise the mixer instance.
-    move_right : bool
-        Only set during sweep.
-        Whether the next `i0` of the sweep will be right or left of the current one.
-    ortho_to_envs : list of :class:`~tenpy.networks.mps.MPSEnvironment`
-        List of environments ``<psi|psi_ortho>``, where `psi_ortho` is an MPS to orthogonalize
-        against.
-    shelve : bool
-        If a simulation runs out of time (`time.time() - start_time > max_seconds`), the run will
-        terminate with `shelve = True`.
-    sweeps : int
-        The number of sweeps already performed. (Useful for re-start).
-    time0 : float
-        Time marker for the start of the run.
-    trunc_err_list : list
-        List of truncation errors.
-    update_LP_RP : (bool, bool)
-        Only set during a sweep.
-        Whether it is necessary to update the `LP` and `RP`.
-        The latter are chosen such that the environment is growing for infinite systems, but
-        we only keep the minimal number of environment tensors in memory (inside :attr:`env`).
-    """
-    def __init__(self, psi, model, options):
-        if not hasattr(self, "EffectiveH"):
-            raise NotImplementedError("Subclass needs to set EffectiveH")
-        self.options = options = asConfig(options, "Sweep")
-        self.psi = psi
-        self.verbose = options.verbose
-
-        self.combine = options.get('combine', False)
-        self.finite = self.psi.finite
-        self.mixer = None  # means 'ignore mixer'; the mixer is activated in in :meth:`run`.
-
-        self.lanczos_params = options.subconfig('lanczos_params')
-        self.trunc_params = options.subconfig('trunc_params')
-
-        self.env = None
-        self.ortho_to_envs = []
-        self.init_env(model)
-        self.i0 = 0
-        self.move_right = True
-        self.update_LP_RP = (True, False)
-
-    @property
-    def engine_params(self):
-        warnings.warn("renamed self.engine_params -> self.options", FutureWarning, stacklevel=2)
-        return self.options
-
-    def init_env(self, model=None):
-        """(Re-)initialize the environment.
-
-        This function is useful to (re-)start a Sweep with a slightly different
-        model or different (engine) parameters. Note that we assume that we
-        still have the same `psi`.
-        Calls :meth:`reset_stats`.
-
-        Parameters
-        ----------
-        model : :class:`~tenpy.models.MPOModel`
-            The model representing the Hamiltonian for which we want to find the ground state.
-            If ``None``, keep the model used before.
-
-        Options
-        -------
-        .. deprecated :: 0.6.0
-            Options `LP`, `LP_age`, `RP` and `RP_age` are now collected in a dictionary
-            `init_env_data` with different keys `init_LP`, `init_RP`, `age_LP`, `age_RP`
-
-        .. cfg:configoptions :: Sweep
-
-            chi_list : dict | ``None``
-                A dictionary to gradually increase the `chi_max` parameter of `trunc_params`.
-                The key defines starting from which sweep `chi_max` is set to the value,
-                e.g. ``{0: 50, 20: 100}`` uses ``chi_max=50`` for the first 20 sweeps and
-                ``chi_max=100`` afterwards. Overwrites ``trunc_params['chi_list']``.
-                By default (``None``) this feature is disabled.
-            init_env_data : dict
-                Dictionary as returned by ``self.env.get_initialization_data()`` from
-                :meth:`~tenpy.networks.mps.MPOEnvironment.get_initialization_data`.
-            orthogonal_to : list of :class:`~tenpy.networks.mps.MPSEnvironment`
-                List of other matrix product states to orthogonalize against.
-                Works only for finite systems.
-                This parameter can be used to find (a few) excited states as
-                follows. First, run DMRG to find the ground state and then
-                run DMRG again while orthogonalizing against the ground state,
-                which yields the first excited state (in the same symmetry
-                sector), and so on.
-            start_env : int
-                Number of sweeps to be performed without optimization to update
-                the environment.
-
-        Raises
-        ------
-        ValueError
-            If the engine is re-initialized with a new model, which legs are incompatible with
-            those of hte old model.
-        """
-        H = model.H_MPO if model is not None else self.env.H
-        if self.env is None or self.psi.bc == 'finite':
-            init_env_data = self.options.get("init_env_data", {})
-        else:  # re-initialize
-            compatible = True
-            if model is not None:
-                try:
-                    H.get_W(0).get_leg('wL').test_equal(self.env.H.get_W(0).get_leg('wL'))
-                except ValueError:
-                    compatible = False
-                    warnings.warn("The leg of the new model is incompatible with the previous one."
-                                  "Rebuild environment from scratch.")
-            if compatible:
-                init_env_data = self.env.get_initialization_data()
-            else:
-                init_env_data = self.options.get("init_env_data", {})
-            if self.options.get('chi_list', None) is not None:
-                warnings.warn("Re-using environment with `chi_list` set! Do you want this?")
-        replaced = [('LP', 'init_LP'), ('LP_age', 'age_LP'), ('RP', 'init_RP'),
-                    ('RP_age', 'age_RP')]
-        if any([key_old in self.options for key_old, _ in replaced]):
-            warnings.warn("Deprecated options LP/RP/LP_age/RP_age: collected in `init_env_data`",
-                          FutureWarning)
-            for key_old, key_new in replaced:
-                if key_old in self.options:
-                    init_env_data[key_new] = self.options[key_old]
-
-        self.env = MPOEnvironment(self.psi, H, self.psi, **init_env_data)
-
-        # (re)initialize ortho_to_envs
-        orthogonal_to = self.options.get('orthogonal_to', [])
-        if len(orthogonal_to) > 0:
-            if not self.finite:
-                raise ValueError("Can't orthogonalize for infinite MPS: overlap not well defined.")
-            self.ortho_to_envs = [MPSEnvironment(self.psi, ortho) for ortho in orthogonal_to]
-
-        if self.options.get("cache_env", False):
-            import h5py
-            fn = self.options.get("cache_env_filename", "cache.h5")
-            self.cache = cache = Hdf5CacheFile(fn)
-            self.env._LP = cache.make_ListCache(self.env._LP, "/env/LP")
-            self.env._RP = cache.make_ListCache(self.env._RP, "/env/RP")
-            for i, env in enumerate(self.ortho_to_envs):
-                env._LP = cache.make_ListCache(env._LP, "/ortho_{0:d}/LP".format(i))
-                env._RP = cache.make_ListCache(env._RP, "/ortho_{0:d}/RP".format(i))
-
-        self.reset_stats()
-
-        # initial sweeps of the environment (without mixer)
-        if not self.finite:
-            if self.verbose >= 1:
-                print("Initial sweeps...")
-            start_env = self.options.get('start_env', 1)
-            self.environment_sweeps(start_env)
-
-    def reset_stats(self):
-        """Reset the statistics. Useful if you want to start a new Sweep run.
-
-        This method is expected to be overwritten by subclass, and should then define
-        self.update_stats and self.sweep_stats dicts consistent with the statistics generated by
-        the algorithm particular to that subclass.
-
-        .. cfg:configoptions :: Sweep
-
-            sweep_0 : int
-                Number of sweeps that have already been performed.
-
-        """
-        warnings.warn(
-            "reset_stats() is not overwritten by the engine. No statistics will be collected!")
-        self.sweeps = self.options.get('sweep_0', 0)
-        self.shelve = False
-        self.chi_list = self.options.get('chi_list', None)
-        if self.chi_list is not None:
-            chi_max = self.chi_list[max([k for k in self.chi_list.keys() if k <= self.sweeps])]
-            self.trunc_params['chi_max'] = chi_max
-            if self.verbose >= 1:
-                print("Setting chi_max =", chi_max)
-        self.time0 = time.time()
-
-    def environment_sweeps(self, N_sweeps):
-        """Perform `N_sweeps` sweeps without optimization to update the environment.
-
-        Parameters
-        ----------
-        N_sweeps : int
-            Number of sweeps to run without optimization
-        """
-        if N_sweeps <= 0:
-            return
-        if self.verbose >= 1:
-            print("Updating environment")
-        for k in range(N_sweeps):
-            self.sweep(optimize=False)
-            if self.verbose >= 1:
-                print('.', end='', flush=True)
-        if self.verbose >= 1:
-            print("", flush=True)  # end line
-
-    def sweep(self, optimize=True, meas_E_trunc=False):
-        """One 'sweep' of a sweeper algorithm.
-
-        Iteratate over the bond which is optimized, to the right and
-        then back to the left to the starting point.
-        If optimize=False, don't actually diagonalize the effective hamiltonian,
-        but only update the environment.
-
-        Parameters
-        ----------
-        optimize : bool, optional
-            Whether we actually optimize to find the ground state of the effective Hamiltonian.
-            (If False, just update the environments).
-        meas_E_trunc : bool, optional
-            Whether to measure truncation energies.
-
-        Returns
-        -------
-        max_trunc_err : float
-            Maximal truncation error introduced.
-        max_E_trunc : ``None`` | float
-            ``None`` if meas_E_trunc is False, else the maximal change of the energy due to the
-            truncation.
-        """
-        self.E_trunc_list = []
-        self.trunc_err_list = []
-        schedule = self.get_sweep_schedule()
-
-        # the actual sweep
-        for i0, move_right, update_LP_RP in schedule:
-            self.i0 = i0
-            self.move_right = move_right
-            self.update_LP_RP = update_LP_RP
-            update_LP, update_RP = update_LP_RP
-            if self.verbose >= 10:
-                print("in sweep: i0 =", i0)
-            # --------- the main work --------------
-            theta = self.prepare_update()
-            update_data = self.update_local(theta, optimize=optimize)
-            if update_LP:
-                self.update_LP(update_data['U'])  # (requires updated B)
-                for o_env in self.ortho_to_envs:
-                    o_env.get_LP(i0 + 1, store=True)
-            if update_RP:
-                self.update_RP(update_data['VH'])
-                for o_env in self.ortho_to_envs:
-                    o_env.get_RP(i0, store=True)
-            self.post_update_local(update_data, meas_E_trunc)
-
-        if optimize:  # count optimization sweeps
-            self.sweeps += 1
-            if self.chi_list is not None:
-                new_chi_max = self.chi_list.get(self.sweeps, None)
-                if new_chi_max is not None:
-                    self.trunc_params['chi_max'] = new_chi_max
-                    if self.verbose >= 1:
-                        print("Setting chi_max =", new_chi_max)
-            # update mixer
-            if self.mixer is not None:
-                self.mixer = self.mixer.update_amplitude(self.sweeps)
-        if meas_E_trunc:
-            return np.max(self.trunc_err_list), np.max(self.E_trunc_list)
-        else:
-            return np.max(self.trunc_err_list), None
-
-    def get_sweep_schedule(self):
-        """Define the schedule of the sweep.
-
-        One 'sweep' is a full sequence from the leftmost site to the right and
-        back. Only those `LP` and `RP` that can be used later should be updated.
-
-        Returns
-        -------
-        schedule : iterable of (int, bool, (bool, bool))
-            Schedule for the sweep. Each entry is ``(i0, move_right, (update_LP, update_RP))``,
-            where `i0` is the leftmost of the ``self.EffectiveH.length`` sites to be updated in
-            :meth:`update_local`, `move_right` indicates whether the next `i0` in the schedule is
-            rigth (`True`) of the current one, and `update_LP`, `update_RP` indicate
-            whether it is necessary to update the `LP` and `RP`.
-            The latter are chosen such that the environment is growing for infinite systems, but
-            we only keep the minimal number of environment tensors in memory.
-        """
-        L = self.psi.L
-        if self.finite:
-            n = self.EffectiveH.length
-            assert L >= n
-            i0s = list(range(0, L - n)) + list(range(L - n, 0, -1))
-            move_right = [True] * (L - n) + [False] * (L - n)
-            update_LP_RP = [[True, False]] * (L - n) + [[False, True]] * (L - n)
-        else:
-            assert L >= 2
-            i0s = list(range(0, L)) + list(range(L, 0, -1))
-            move_right = [True] * L + [False] * L
-            update_LP_RP = [[True, True]] * 2 + [[True, False]] * (L-2) + \
-                           [[True, True]] * 2 + [[False, True]] * (L-2)
-        return zip(i0s, move_right, update_LP_RP)
-
-    def mixer_cleanup(self):
-        """Cleanup the effects of a mixer.
-
-        A :meth:`sweep` with an enabled :class:`Mixer` leaves the MPS `psi` with 2D arrays in `S`.
-        To recover the originial form, this function simply performs one sweep with disabled mixer.
-        """
-        if any([self.psi.get_SL(i).ndim > 1 for i in range(self.psi.L)]):
-            mixer = self.mixer
-            self.mixer = None  # disable the mixer
-            self.sweep(optimize=False)  # (discard return value)
-            self.mixer = mixer  # recover the original mixer
-
-    def mixer_activate(self):
-        """Set `self.mixer` to the class specified by `options['mixer']`.
-
-        It is expected that different algorithms have differen ways of implementing mixers (with
-        different defaults). Thus, this is algorithm-specific.
-        """
-        raise NotImplementedError("needs to be overwritten by subclass")
-
-    def prepare_update(self):
-        """Prepare everything algorithm-specific to perform a local update."""
-        raise NotImplementedError("needs to be overwritten by subclass")
-
-    def update_local(self, theta, **kwargs):
-        """Perform algorithm-specific local update."""
-        raise NotImplementedError("needs to be overwritten by subclass")
-
-    def post_update_local(self, **kwargs):
-        """Algorithm-specific actions to be taken after local update.
-
-        An example would be to collect statistics.
-        """
-        raise NotImplementedError("needs to be overwritten by subclass")
-
-    def make_eff_H(self):
-        """Create new instance of `self.EffectiveH` at `self.i0` and set it to `self.eff_H`."""
-        self.eff_H = self.EffectiveH(self.env, self.i0, self.combine, self.move_right)
-        # note: this order of wrapping is most effective.
-        if self.env.H.explicit_plus_hc:
-            self.eff_H = SumNpcLinearOperator(self.eff_H, self.eff_H.adjoint())
-        if len(self.ortho_to_envs) > 0:
-            ortho_vecs = []
-            i0 = self.i0
-            for o_env in self.ortho_to_envs:
-                # environments are of form <psi|ortho>
-                theta = o_env.ket.get_theta(i0, n=self.eff_H.length)
-                LP = o_env.get_LP(i0, store=True)
-                RP = o_env.get_RP(i0 + self.eff_H.length - 1, store=True)
-                theta = npc.tensordot(LP, theta, axes=('vR', 'vL'))
-                theta = npc.tensordot(theta, RP, axes=('vR', 'vL'))
-                theta.ireplace_labels(['vR*', 'vL*'], ['vL', 'vR'])
-                if self.eff_H.combine:
-                    theta = self.eff_H.combine_theta(theta)
-                theta.itranspose(self.eff_H.acts_on)
-                ortho_vecs.append(theta)
-            self.eff_H = OrthogonalNpcLinearOperator(self.eff_H, ortho_vecs)
-
-
-class EffectiveH(NpcLinearOperator):
-    """Prototype class for local effective Hamiltonians used in sweep algorithms.
-
-    As an example, the local effective Hamiltonian for a two-site (DMRG) algorithm
-    looks like::
-
-            |        .---       ---.
-            |        |    |   |    |
-            |       LP----H0--H1---RP
-            |        |    |   |    |
-            |        .---       ---.
-
-    where ``H0`` and ``H1`` are MPO tensors.
-
-    Parameters
-    ----------
-    env : :class:`~tenpy.networks.mpo.MPOEnvironment`
-        Environment for contraction ``<psi|H|psi>``.
-    i0 : int
-        Index of the active site if length=1, or of the left-most active site if length>1.
-    combine : bool, optional
-        Whether to combine legs into pipes as far as possible. This reduces the overhead of
-        calculating charge combinations in the contractions.
-    move_right : bool, optional
-        Whether the sweeping algorithm that calls for an `EffectiveH` is moving to the right.
-
-    Attributes
-    ----------
-    length : int
-        Number of (MPS) sites the effective hamiltonian covers. NB: Class attribute.
-    dtype : np.dtype
-        The data type of the involved arrays.
-    N : int
-        Contracting `self` with :meth:`as_matrix` will result in an `N`x`N` matrix .
-    acts_on : list of str
-        Labels of the state on which `self` acts. NB: class attribute.
-        Overwritten by normal attribute, if `combine`.
-    combine : bool
-        Whether to combine legs into pipes as far as possible. This reduces the overhead of
-        calculating charge combinations in the contractions.
-    move_right : bool
-        Whether the sweeping algorithm that calls for an `EffectiveH` is moving to the right.
-    """
-    length = None
-    acts_on = None
-
-    def __init__(self, env, i0, combine=False, move_right=True):
-        raise NotImplementedError("This function should be implemented in derived classes")
-
-    def combine_theta(self, theta):
-        """Combine the legs of `theta`, such that it fits to how we combined the legs of `self`.
-
-        Parameters
-        ----------
-        theta : :class:`~tenpy.linalg.np_conserved.Array`
-            Wave function to apply the effective Hamiltonian to, with uncombined legs.
-
-        Returns
-        -------
-        theta : :class:`~tenpy.linalg.np_conserved.Array`
-            Wave function with labels as given by `self.acts_on`.
-        """
-        raise NotImplementedError("This function should be implemented in derived classes")
-
-
-class OneSiteH(EffectiveH):
-    r"""Class defining the one-site effective Hamiltonian for Lanczos.
-
-    The effective one-site Hamiltonian looks like this::
-
-            |        .---    ---.
-            |        |    |     |
-            |       LP----W0----RP
-            |        |    |     |
-            |        .---    ---.
-
-    If `combine` is True, we define either `LHeff` as contraction of `LP` with `W` (in the case
-    `move_right` is True) or `RHeff` as contraction of `RP` and `W`.
-
-    Parameters
-    ----------
-    env : :class:`~tenpy.networks.mpo.MPOEnvironment`
-        Environment for contraction ``<psi|H|psi>``.
-    i0 : int
-        Index of the active site if length=1, or of the left-most active site if length>1.
-    combine : bool
-        Whether to combine legs into pipes. This combines the virtual and
-        physical leg for the left site (when moving right) or right side (when moving left)
-        into pipes. This reduces the overhead of calculating charge combinations in the
-        contractions, but one :meth:`matvec` is formally more expensive, :math:`O(2 d^3 \chi^3 D)`.
-        Is originally from the wo-site method; unclear if it works well for 1 site.
-    move_right : bool
-        Whether the the sweep is moving right or left for the next update.
-
-    Attributes
-    ----------
-    length : int
-        Number of (MPS) sites the effective hamiltonian covers.
-    acts_on : list of str
-        Labels of the state on which `self` acts. NB: class attribute.
-        Overwritten by normal attribute, if `combine`.
-    combine, move_right : bool
-        See above.
-    LHeff, RHeff : :class:`~tenpy.linalg.np_conserved.Array`
-        Only set if :attr:`combine`, and only one of them depending on :attr:`move_right`.
-        If `move_right` was True, `LHeff` is set with labels ``'(vR*.p0)', 'wR', '(vR.p0*)'``
-        for bra, MPO, ket; otherwise `RHeff` is set with labels ``'(p0*.vL)', 'wL', '(p0, vL*)'``
-    LP, W0, RP : :class:`~tenpy.linalg.np_conserved.Array`
-        Tensors making up the network of `self`.
-    """
-    length = 1
-    acts_on = ['vL', 'p0', 'vR']
-
-    def __init__(self, env, i0, combine=False, move_right=True):
-        self.LP = env.get_LP(i0)
-        self.RP = env.get_RP(i0)
-        self.W0 = env.H.get_W(i0).replace_labels(['p', 'p*'], ['p0', 'p0*'])
-        self.dtype = env.H.dtype
-        self.combine = combine
-        self.move_right = move_right
-        self.N = (self.LP.get_leg('vR').ind_len * self.W0.get_leg('p0').ind_len *
-                  self.RP.get_leg('vL').ind_len)
-        if combine:
-            self.combine_Heff()
-
-    def matvec(self, theta):
-        """Apply the effective Hamiltonian to `theta`.
-
-        Parameters
-        ----------
-        theta : :class:`~tenpy.linalg.np_conserved.Array`
-            Labels: ``vL, p0, vR`` if combine=False, ``(vL.p0), vR`` or ``vL, (p0.vR)`` if True
-            (depending on the direction of movement)
-
-        Returns
-        -------
-        theta :class:`~tenpy.linalg.np_conserved.Array`
-            Product of `theta` and the effective Hamiltonian.
-        """
-        labels = theta.get_leg_labels()
-        if self.combine:
-            if self.move_right:
-                theta = npc.tensordot(self.LHeff, theta, axes=['(vR.p0*)', '(vL.p0)'])
-                # '(vR*.p0)', 'wR', 'vR'
-                theta = npc.tensordot(theta, self.RP, axes=[['wR', 'vR'], ['wL', 'vL']])
-                theta.ireplace_labels(['(vR*.p0)', 'vL*'], ['(vL.p0)', 'vR'])
-            else:
-                theta = npc.tensordot(theta, self.RHeff, axes=['(p0.vR)', '(p0*.vL)'])
-                # 'vL', 'wL', '(p0.vL*)'
-                theta = npc.tensordot(self.LP, theta, axes=[['vR', 'wR'], ['vL', 'wL']])
-                theta.ireplace_labels(['vR*', '(p0.vL*)'], ['vL', '(p0.vR)'])
-        else:
-            theta = npc.tensordot(self.LP, theta, axes=['vR', 'vL'])
-            theta = npc.tensordot(self.W0, theta, axes=[['wL', 'p0*'], ['wR', 'p0']])
-            theta = npc.tensordot(theta, self.RP, axes=[['wR', 'vR'], ['wL', 'vL']])
-            theta.ireplace_labels(['vR*', 'vL*'], ['vL', 'vR'])
-        theta.itranspose(labels)  # if necessary, transpose
-        return theta
-
-    def combine_Heff(self):
-        """Combine LP and RP with W to form LHeff and RHeff, depending on the direction.
-
-        In a move to the right, we need LHeff. In a move to the left, we need RHeff. Both contain
-        the same W.
-        """
-        # Always compute both L/R, because we might need them. Could change later.
-        LHeff = npc.tensordot(self.LP, self.W0, axes=['wR', 'wL'])
-        self.pipeL = pipeL = LHeff.make_pipe(['vR*', 'p0'], qconj=+1)
-        self.LHeff = LHeff.combine_legs([['vR*', 'p0'], ['vR', 'p0*']],
-                                        pipes=[pipeL, pipeL.conj()],
-                                        new_axes=[0, 2])
-        RHeff = npc.tensordot(self.W0, self.RP, axes=['wR', 'wL'])
-        self.pipeR = pipeR = RHeff.make_pipe(['p0', 'vL*'], qconj=-1)
-        self.RHeff = RHeff.combine_legs([['p0', 'vL*'], ['p0*', 'vL']],
-                                        pipes=[pipeR, pipeR.conj()],
-                                        new_axes=[-1, 0])
-        if self.move_right:
-            self.acts_on = ['(vL.p0)', 'vR']
-        else:
-            self.acts_on = ['vL', '(p0.vR)']
-
-    def combine_theta(self, theta):
-        """Combine the legs of `theta`, such that it fits to how we combined the legs of `self`.
-
-        Parameters
-        ----------
-        theta : :class:`~tenpy.linalg.np_conserved.Array`
-            Wave function with labels ``'vL', 'p0', 'p1', 'vR'``
-
-        Returns
-        -------
-        theta : :class:`~tenpy.linalg.np_conserved.Array`
-            Wave function with labels ``'vL', 'p0', 'p1', 'vR'``
-        """
-        if self.combine:
-            if self.move_right:
-                theta = theta.combine_legs(['vL', 'p0'], pipes=self.pipeL)
-            else:
-                theta = theta.combine_legs(['p0', 'vR'], pipes=self.pipeR)
-        return theta.itranspose(self.acts_on)
-
-    def to_matrix(self):
-        """Contract `self` to a matrix."""
-        if self.combine:
-            if self.move_right:
-                contr = npc.tensordot(self.LHeff, self.RP, axes=['wR', 'wL'])
-                contr = contr.combine_legs([['(vR*.p0)', 'vL*'], ['(vR.p0*)', 'vL']],
-                                           qconj=[+1, -1])
-            else:
-                contr = npc.tensordot(self.LP, self.RHeff, axes=['wR', 'wL'])
-                contr = contr.combine_legs([['vR*', '(p0.vL*)'], ['vR', '(p0*.vL)']],
-                                           qconj=[+1, -1])
-        else:
-            contr = npc.tensordot(self.LP, self.W0, axes=['wR', 'wL'])
-            contr = npc.tensordot(contr, self.RP, axes=['wR', 'wL'])
-            contr = contr.combine_legs([['vR*', 'p0', 'vL*'], ['vR', 'p0*', 'vL']], qconj=[+1, -1])
-        return contr
-
-    def adjoint(self):
-        """Return the hermitian conjugate of `self`."""
-        adj = copy.copy(self)
-        adj.LP = self.LP.conj().ireplace_label('wR*', 'wR')
-        adj.RP = self.RP.conj().ireplace_label('wL*', 'wL')
-        adj.W0 = self.W0.conj().ireplace_labels(['wL*', 'wR*'], ['wL', 'wR'])
-        if self.combine:
-            adj.LHeff = self.LHeff.conj().ireplace_label('wR*', 'wR')
-            adj.RHeff = self.RHeff.conj().ireplace_label('wL*', 'wL')
-        for key in ['LP', 'RP', 'W0', 'W1']:
-            getattr(adj, key).itranspose(getattr(self, key).get_leg_labels())
-        if self.combine:
-            for key in ['LHeff', 'RHeff']:
-                getattr(adj, key).itranspose(getattr(self, key).get_leg_labels())
-        return adj
-
-
-class TwoSiteH(EffectiveH):
-    r"""Class defining the two-site effective Hamiltonian for Lanczos.
-
-    The effective two-site Hamiltonian looks like this::
-
-            |        .---       ---.
-            |        |    |   |    |
-            |       LP----W0--W1---RP
-            |        |    |   |    |
-            |        .---       ---.
-
-    If `combine` is True, we define `LHeff` and `RHeff`, which are the contractions of `LP` with
-    `W0`, and `RP` with `W1`, respectively.
-
-    Parameters
-    ----------
-    env : :class:`~tenpy.networks.mpo.MPOEnvironment`
-        Environment for contraction ``<psi|H|psi>``.
-    i0 : int
-        Index of the active site if length=1, or of the left-most active site if length>1.
-    combine : bool
-        Whether to combine legs into pipes. This combines the virtual and
-        physical leg for the left site (when moving right) or right side (when moving left)
-        into pipes. This reduces the overhead of calculating charge combinations in the
-        contractions, but one :meth:`matvec` is formally more expensive, :math:`O(2 d^3 \chi^3 D)`.
-    move_right : bool
-        Whether the the sweep is moving right or left for the next update.
-
-    Attributes
-    ----------
-    combine : bool
-        Whether to combine legs into pipes. This combines the virtual and
-        physical leg for the left site and right site into pipes. This reduces
-        the overhead of calculating charge combinations in the contractions,
-        but one :meth:`matvec` is formally more expensive, :math:`O(2 d^3 \chi^3 D)`.
-    length : int
-        Number of (MPS) sites the effective hamiltonian covers.
-    acts_on : list of str
-        Labels of the state on which `self` acts. NB: class attribute.
-        Overwritten by normal attribute, if `combine`.
-    LHeff : :class:`~tenpy.linalg.np_conserved.Array`
-        Left part of the effective Hamiltonian.
-        Labels ``'(vR*.p0)', 'wR', '(vR.p0*)'`` for bra, MPO, ket.
-    RHeff : :class:`~tenpy.linalg.np_conserved.Array`
-        Right part of the effective Hamiltonian.
-        Labels ``'(p1*.vL)', 'wL', '(p1.vL*)'`` for ket, MPO, bra.
-    LP, W0, W1, RP : :class:`~tenpy.linalg.np_conserved.Array`
-        Tensors making up the network of `self`.
-    """
-    length = 2
-    acts_on = ['vL', 'p0', 'p1', 'vR']
-
-    def __init__(self, env, i0, combine=False, move_right=True):
-        self.LP = env.get_LP(i0)
-        self.RP = env.get_RP(i0 + 1)
-        self.W0 = env.H.get_W(i0).replace_labels(['p', 'p*'], ['p0', 'p0*'])
-        # 'wL', 'wR', 'p0', 'p0*'
-        self.W1 = env.H.get_W(i0 + 1).replace_labels(['p', 'p*'], ['p1', 'p1*'])
-        # 'wL', 'wR', 'p1', 'p1*'
-        self.dtype = env.H.dtype
-        self.combine = combine
-        self.N = (self.LP.get_leg('vR').ind_len * self.W0.get_leg('p0').ind_len *
-                  self.W1.get_leg('p1').ind_len * self.RP.get_leg('vL').ind_len)
-        if combine:
-            self.combine_Heff()
-
-    def matvec(self, theta):
-        """Apply the effective Hamiltonian to `theta`.
-
-        Parameters
-        ----------
-        theta : :class:`~tenpy.linalg.np_conserved.Array`
-            Labels: ``vL, p0, p1, vR`` if combine=False, ``(vL.p0), (p1.vR)`` if True
-
-        Returns
-        -------
-        theta :class:`~tenpy.linalg.np_conserved.Array`
-            Product of `theta` and the effective Hamiltonian.
-        """
-        labels = theta.get_leg_labels()
-        if self.combine:
-            theta = npc.tensordot(self.LHeff, theta, axes=['(vR.p0*)', '(vL.p0)'])
-            theta = npc.tensordot(theta, self.RHeff, axes=[['wR', '(p1.vR)'], ['wL', '(p1*.vL)']])
-            theta.ireplace_labels(['(vR*.p0)', '(p1.vL*)'], ['(vL.p0)', '(p1.vR)'])
-        else:
-            theta = npc.tensordot(self.LP, theta, axes=['vR', 'vL'])
-            theta = npc.tensordot(self.W0, theta, axes=[['wL', 'p0*'], ['wR', 'p0']])
-            theta = npc.tensordot(theta, self.W1, axes=[['wR', 'p1'], ['wL', 'p1*']])
-            theta = npc.tensordot(theta, self.RP, axes=[['wR', 'vR'], ['wL', 'vL']])
-            theta.ireplace_labels(['vR*', 'vL*'], ['vL', 'vR'])
-        theta.itranspose(labels)  # if necessary, transpose
-        # This is where we would truncate. Separate mode from combine?
-        return theta
-
-    def combine_Heff(self):
-        """Combine LP and RP with W to form LHeff and RHeff.
-
-        Combine LP with W0 and RP with W1 to get the effective parts of the Hamiltonian with piped
-        legs.
-        """
-        LHeff = npc.tensordot(self.LP, self.W0, axes=['wR', 'wL'])
-        self.pipeL = pipeL = LHeff.make_pipe(['vR*', 'p0'], qconj=+1)
-        self.LHeff = LHeff.combine_legs([['vR*', 'p0'], ['vR', 'p0*']],
-                                        pipes=[pipeL, pipeL.conj()],
-                                        new_axes=[0, 2])
-        RHeff = npc.tensordot(self.RP, self.W1, axes=['wL', 'wR'])
-        self.pipeR = pipeR = RHeff.make_pipe(['p1', 'vL*'], qconj=-1)
-        self.RHeff = RHeff.combine_legs([['p1', 'vL*'], ['p1*', 'vL']],
-                                        pipes=[pipeR, pipeR.conj()],
-                                        new_axes=[2, 1])
-        self.acts_on = ['(vL.p0)', '(p1.vR)']  # overwrites class attribute!
-
-    def combine_theta(self, theta):
-        """Combine the legs of `theta`, such that it fits to how we combined the legs of `self`.
-
-        Parameters
-        ----------
-        theta : :class:`~tenpy.linalg.np_conserved.Array`
-            Wave function with labels ``'vL', 'p0', 'p1', 'vR'``
-
-        Returns
-        -------
-        theta : :class:`~tenpy.linalg.np_conserved.Array`
-            Wave function with labels ``'vL', 'p0', 'p1', 'vR'``
-        """
-        if self.combine:
-            theta = theta.combine_legs([['vL', 'p0'], ['p1', 'vR']],
-                                       pipes=[self.pipeL, self.pipeR])
-        return theta.itranspose(self.acts_on)
-=======
->>>>>>> 5f8802e1
 
 warnings.warn(
     "The module `tenpy.algorithms.mps_sweeps` is deprecated;\n"
